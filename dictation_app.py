--- conflicted
+++ resolved
@@ -66,18 +66,6 @@
                 pr_err("No provider initialized")
                 return False
 
-<<<<<<< HEAD
-            # Apply performance configuration
-            self.provider.enable_reasoning = self.config.enable_reasoning
-            self.provider.thinking_budget = self.config.thinking_budget
-            self.provider.temperature = self.config.temperature
-            self.provider.max_tokens = self.config.max_tokens
-            self.provider.top_p = self.config.top_p
-            self.provider.debug_enabled = self.config.debug_enabled
-            self.provider.litellm_debug = self.config.litellm_debug
-
-=======
->>>>>>> 29bb4667
             if self.provider.initialize():
                 return True
             else:
