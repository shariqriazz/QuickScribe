import os
import sys
import argparse
from dotenv import load_dotenv
from lib.pr_log import pr_err, pr_notice


class ConfigManager:
    """Manages configuration, argument parsing, and interactive model selection for dictation."""
    
    def __init__(self):
        self.provider = None
        self.model_id = None
        self.language = None
        self.sample_rate = 16000
        self.channels = 1
        self.trigger_key_name = 'alt_r'
        self.debug_enabled = False
        self.litellm_debug = False
<<<<<<< HEAD
=======
        self.xml_stream_debug = False
>>>>>>> 29bb4667
        self.no_trigger_key = False
        self.xdotool_rate = None
        self.reset_state_each_response = False

        # API key configuration
        self.api_key = None

        # Audio source configuration
        self.audio_source = "raw"

        # Transcription model configuration
        self.transcription_model = "huggingface/facebook/wav2vec2-lv-60-espeak-cv-ft"
        self.transcription_lang = "en"

        # Operation mode
        self.mode = "dictate"  # Default to dictation mode
        self.sigusr1_mode = "dictate"  # Default mode for SIGUSR1 signal
        self.sigusr2_mode = "shell"    # Default mode for SIGUSR2 signal

        # Provider performance controls
        self.enable_reasoning = 'low'
        self.thinking_budget = 128
        self.temperature = 0.2  # Optimal for focused output (2025 best practices)
        self.max_tokens = None  # No output limit by default
        self.top_p = 0.9

        # Microphone release delay
        self.mic_release_delay = 350  # milliseconds

        # Audio validation thresholds
        self.min_recording_duration = 0.7  # seconds
        self.audio_amplitude_threshold = 0.03  # 3% of int16 range
        self.min_peak_duration = 0.5  # seconds (also used as RMS window size)
        self.min_peak_duration_amplitude_threshold = 0.01  # 1% of int16 range for RMS peaks

        # Load environment variables
        script_dir = os.path.dirname(__file__)
        dotenv_path = os.path.join(script_dir, '.env')
        load_dotenv(dotenv_path=dotenv_path)
    
    def load_models_from_file(self, filename):
        """Loads model names from a text file."""
        try:
            script_dir = os.path.dirname(__file__)
            filepath = os.path.join(script_dir, filename)
            with open(filepath, 'r') as f:
                models = [line.strip() for line in f if line.strip()]
            return models
        except FileNotFoundError:
            pr_err(f"Model file '{filename}' not found in '{script_dir}'.")
            return []
        except Exception as e:
            pr_err(f"Error reading model file '{filename}': {e}")
            return []
    
    def select_from_list(self, options, prompt):
        """Prompts user to select an option from a list."""
        if not options:
            return None
        print(prompt)
        for i, option in enumerate(options):
            print(f"{i + 1}. {option}")
        while True:
            try:
                choice = input(f"Enter number (1-{len(options)}): ")
                index = int(choice) - 1
                if 0 <= index < len(options):
                    return options[index]
                else:
                    print("Invalid choice.")
            except ValueError:
                print("Invalid input. Please enter a number.")
            except EOFError:
                pr_notice("Selection cancelled.")
                return None
    
    def is_interactive_mode(self, args_without_script):
        """Determine if running in interactive mode."""
        return len(args_without_script) == 0
    
    def setup_argument_parser(self, composer=None):
        """Setup and return the argument parser."""
        parser = argparse.ArgumentParser(
            description="Real-time dictation using Groq or Gemini.",
            formatter_class=argparse.ArgumentDefaultsHelpFormatter
        )

        # Get available modes dynamically
        available_modes = composer.get_available_modes() if composer else ['dictate']
        parser.add_argument(
            "--provider",
            type=str,
            choices=['groq', 'gemini'],
            default=None,
            help="The transcription provider to use ('groq' or 'gemini')."
        )
        parser.add_argument(
            "--model",
            type=str,
            default=None,
            help="The specific model ID to use for the chosen provider."
        )
        parser.add_argument(
            "--trigger-key",
            type=str,
            default='alt_r',
            help="The key name to trigger recording (e.g., 'alt_r', 'ctrl_r', 'f19'), or 'none' to disable."
        )
        parser.add_argument(
            "--language",
            type=str,
            default=None,
            help="Optional: Language code (e.g., 'en', 'es') for transcription (Groq only)."
        )
        parser.add_argument(
            "--sample-rate",
            type=int,
            default=16000,
            help="Audio sample rate in Hz."
        )
        parser.add_argument(
            "--channels",
            type=int,
            default=1,
            help="Number of audio channels (e.g., 1 for mono)."
        )
        parser.add_argument(
            "--no-trigger-key",
            action="store_true",
            help="Disable keyboard trigger; use POSIX signals (SIGUSR1/SIGUSR2/SIGHUP) instead."
        )
        parser.add_argument(
            "--sigusr1",
            type=str,
            default="dictate",
            dest="sigusr1_mode",
            help="Mode to switch to when SIGUSR1 signal is received (default: dictate)."
        )
        parser.add_argument(
            "--sigusr2",
            type=str,
            default="shell",
            dest="sigusr2_mode",
            help="Mode to switch to when SIGUSR2 signal is received (default: shell)."
        )
        parser.add_argument(
            "-D", "--debug",
            action="count",
            default=0,
<<<<<<< HEAD
            help="Enable debug output: -D (app debug), -DD (app + LiteLLM debug)."
=======
            help="Enable debug output: -D (app debug), -DD (app + LiteLLM debug), -DDD (app + LiteLLM + XML stream debug)."
>>>>>>> 29bb4667
        )
        parser.add_argument(
            "--once",
            action="store_true",
            help="Reset XML state after each response (disables persistent state across transcriptions)."
        )
        parser.add_argument(
            "--xdotool-hz", "--xdotool-cps",
            type=float,
            default=None,
            dest="xdotool_rate",
            help="Set xdotool keystroke rate in Hz/CPS (keystrokes per second)."
        )
        parser.add_argument(
            "--audio-source", "-a",
            type=str,
            choices=['transcribe', 'trans', 'raw'],
            default='raw',
            help="Audio source type: 'transcribe'/'trans' (transcription model processing), 'raw' (direct microphone audio)."
        )
        parser.add_argument(
            "--mode", "-m",
            type=str,
            choices=available_modes,
            default='dictate',
            help=f"Operation mode: {', '.join(available_modes)}."
        )
        parser.add_argument(
            "--transcription-model", "-T",
            type=str,
            default="huggingface/facebook/wav2vec2-lv-60-espeak-cv-ft",
            help="Transcription model specification in format 'provider/model'. Examples: 'huggingface/facebook/wav2vec2-lv-60-espeak-cv-ft', 'openai/whisper-1', 'vosk/path/to/model'."
        )
        parser.add_argument(
            "--transcription-lang", "-L",
            type=str,
            default="en",
            help="Language for transcription (ISO 639-1 code). Examples: 'en', 'es', 'fr'. Only used with Seq2Seq models like Whisper. Defaults to 'en'."
        )
        parser.add_argument(
            "--enable-reasoning",
            type=str,
            choices=['none', 'low', 'medium', 'high'],
            default='low',
            help="Reasoning effort level: 'none' (disabled), 'low' (default), 'medium', 'high' (increases latency)."
        )
        parser.add_argument(
            "--thinking-budget",
            type=int,
            default=128,
            help="Token budget for extended thinking (default: 128, 0 = disabled, must be < max-tokens if specified)."
        )
        parser.add_argument(
            "--temperature",
            type=float,
            default=0.2,
            help="Response randomness (0.0-2.0, lower = more focused, 0.2 optimal for transcription)."
        )
        parser.add_argument(
            "--max-tokens",
            type=int,
            default=None,
            help="Maximum response length in tokens (default: unlimited, use provider's maximum)."
        )
        parser.add_argument(
            "--top-p",
            type=float,
            default=0.9,
            help="Nucleus sampling parameter (0.0-1.0)."
        )
        parser.add_argument(
            "--audio-min-duration",
            type=float,
            default=0.7,
            dest="min_recording_duration",
            help="Minimum recording duration in seconds (default: 0.7)."
        )
        parser.add_argument(
            "--audio-min-amplitude",
            type=float,
            default=0.03,
            dest="audio_amplitude_threshold",
            help="Minimum peak amplitude threshold as fraction of int16 range (default: 0.03 = 3%%)."
        )
        parser.add_argument(
            "--audio-min-rms",
            type=float,
            default=0.01,
            dest="min_peak_duration_amplitude_threshold",
            help="Minimum RMS threshold as fraction of int16 range (default: 0.01 = 1%%). This is the maximum RMS value found across all sliding windows."
        )
        parser.add_argument(
            "--audio-rms-window",
            type=float,
            default=0.5,
            dest="min_peak_duration",
            help="RMS sliding window size in seconds (default: 0.5). Window slides by 1/10th of window size (90%% overlap)."
        )
        parser.add_argument(
            "--key",
            type=str,
            default=None,
            help="API key for the provider (overrides environment variables)."
        )
        parser.add_argument(
            "--mic-release-delay",
            type=int,
            default=350,
            help="Delay in milliseconds to continue recording after trigger release (default: 350ms)."
        )
        return parser
    
    def handle_interactive_mode(self):
        """Handle interactive provider and model selection."""
        print("Running in interactive mode...")

        # Get model ID (require provider/model format)
        print("Enter model in format 'provider/model'")
        print("Examples:")
        print("  openai/gpt-4")
        print("  anthropic/claude-3-5-sonnet-20241022")
        print("  gemini/gemini-2.5-flash")
        print("  groq/llama-3.2-90b-vision-preview")
        self.model_id = input("Model: ").strip()

        if not self.model_id:
            pr_notice("No model specified. Exiting.")
            return False

        if '/' not in self.model_id:
            pr_err(f"Model '{self.model_id}' is malformed. Required format: provider/model")
            return False
        
        return True
    
    def _apply_parsed_args(self, args):
        """Apply parsed arguments to instance variables (single point of truth)."""
        self.language = args.language
        self.sample_rate = args.sample_rate
        self.channels = args.channels
        self.trigger_key_name = args.trigger_key
        if getattr(args, "no_trigger_key", False):
            self.trigger_key_name = "none"
        self.debug_enabled = args.debug >= 1
        self.litellm_debug = args.debug >= 2
<<<<<<< HEAD
=======
        self.xml_stream_debug = args.debug >= 3
>>>>>>> 29bb4667
        self.xdotool_rate = args.xdotool_rate
        self.reset_state_each_response = getattr(args, 'once', False)

        # Audio source selection
        self.audio_source = getattr(args, 'audio_source', 'raw')

        # Operation mode
        self.mode = getattr(args, 'mode', 'dictate')
        self.sigusr1_mode = getattr(args, 'sigusr1_mode', 'dictate')
        self.sigusr2_mode = getattr(args, 'sigusr2_mode', 'shell')

        # Transcription model configuration
        self.transcription_model = getattr(args, 'transcription_model', self.transcription_model)
        self.transcription_lang = getattr(args, 'transcription_lang', "en")

        # Provider performance controls
        self.enable_reasoning = getattr(args, 'enable_reasoning', 'low')
        self.thinking_budget = getattr(args, 'thinking_budget', 128)
        self.temperature = getattr(args, 'temperature', 0.2)
        self.max_tokens = getattr(args, 'max_tokens', None)
        self.top_p = getattr(args, 'top_p', 0.9)

        # API key
        self.api_key = getattr(args, 'key', None)

        # Microphone release delay
        self.mic_release_delay = getattr(args, 'mic_release_delay', 350)

    def parse_configuration(self):
        """Parse configuration from command line arguments or interactive mode."""
        # Import here to avoid circular dependency
        from instruction_composer import InstructionComposer

        composer = InstructionComposer()
        parser = self.setup_argument_parser(composer)
        args_without_script = sys.argv[1:]
        args = parser.parse_args()

        if self.is_interactive_mode(args_without_script):
            if not self.handle_interactive_mode():
                return False
            # Apply all other args in interactive mode
            self._apply_parsed_args(args)
        else:
            # Non-interactive mode: get model from args
            self.model_id = args.model

            # Extract provider from model_id (format: "provider/model")
            if self.model_id and '/' in self.model_id:
                self.provider = self.model_id.split('/', 1)[0]
            else:
                # Fallback to explicit --provider if model doesn't have prefix
                self.provider = args.provider

            # Apply all other args
            self._apply_parsed_args(args)

            # Validate required model
            if not self.model_id:
                parser.print_help()
                pr_err("--model is required. Format: provider/model (e.g., gemini/gemini-2.5-flash)")
                return False

            # Validate model format
            if '/' not in self.model_id:
                parser.print_help()
                pr_err(f"Model '{self.model_id}' is malformed. Required format: provider/model (e.g., gemini/gemini-2.5-flash)")
                return False

        # Validate transcription-model flag usage
        default_transcription_model = self.__class__().transcription_model
        if self.transcription_model != default_transcription_model:
            if self.audio_source not in ['transcribe', 'trans']:
                parser.print_help()
                pr_err(f"--transcription-model requires --audio-source to be 'transcribe' or 'trans', not '{self.audio_source}'")
                return False

        # Validate audio source requirements
        if self.audio_source in ['transcribe', 'trans']:
            if '/' not in self.transcription_model:
                parser.print_help()
                pr_err(f"Invalid transcription model format: '{self.transcription_model}'. Expected format: provider/model")
                return False

        return True
    <|MERGE_RESOLUTION|>--- conflicted
+++ resolved
@@ -17,10 +17,7 @@
         self.trigger_key_name = 'alt_r'
         self.debug_enabled = False
         self.litellm_debug = False
-<<<<<<< HEAD
-=======
         self.xml_stream_debug = False
->>>>>>> 29bb4667
         self.no_trigger_key = False
         self.xdotool_rate = None
         self.reset_state_each_response = False
@@ -170,11 +167,7 @@
             "-D", "--debug",
             action="count",
             default=0,
-<<<<<<< HEAD
-            help="Enable debug output: -D (app debug), -DD (app + LiteLLM debug)."
-=======
             help="Enable debug output: -D (app debug), -DD (app + LiteLLM debug), -DDD (app + LiteLLM + XML stream debug)."
->>>>>>> 29bb4667
         )
         parser.add_argument(
             "--once",
@@ -320,10 +313,7 @@
             self.trigger_key_name = "none"
         self.debug_enabled = args.debug >= 1
         self.litellm_debug = args.debug >= 2
-<<<<<<< HEAD
-=======
         self.xml_stream_debug = args.debug >= 3
->>>>>>> 29bb4667
         self.xdotool_rate = args.xdotool_rate
         self.reset_state_each_response = getattr(args, 'once', False)
 
